package org.briarproject.transport;

import static java.util.logging.Level.WARNING;
import static org.briarproject.api.transport.TransportConstants.MAX_CLOCK_DIFFERENCE;

import java.util.ArrayList;
import java.util.Arrays;
import java.util.Collection;
import java.util.HashMap;
import java.util.Iterator;
import java.util.Map;
import java.util.Map.Entry;
import java.util.TimerTask;
import java.util.concurrent.locks.Lock;
import java.util.concurrent.locks.ReentrantLock;
import java.util.logging.Logger;

import javax.inject.Inject;

import org.briarproject.api.ContactId;
import org.briarproject.api.TransportId;
import org.briarproject.api.crypto.CryptoComponent;
import org.briarproject.api.crypto.KeyManager;
import org.briarproject.api.db.DatabaseComponent;
import org.briarproject.api.db.DbException;
import org.briarproject.api.event.ContactRemovedEvent;
import org.briarproject.api.event.Event;
import org.briarproject.api.event.EventBus;
import org.briarproject.api.event.EventListener;
import org.briarproject.api.event.TransportAddedEvent;
import org.briarproject.api.event.TransportRemovedEvent;
import org.briarproject.api.system.Clock;
import org.briarproject.api.system.Timer;
import org.briarproject.api.transport.Endpoint;
import org.briarproject.api.transport.StreamContext;
import org.briarproject.api.transport.TagRecogniser;
import org.briarproject.api.transport.TemporarySecret;

// FIXME: Don't make alien calls with a lock held
class KeyManagerImpl extends TimerTask implements KeyManager, EventListener {

	private static final int MS_BETWEEN_CHECKS = 60 * 1000;

	private static final Logger LOG =
			Logger.getLogger(KeyManagerImpl.class.getName());

	private final CryptoComponent crypto;
	private final DatabaseComponent db;
	private final EventBus eventBus;
	private final TagRecogniser tagRecogniser;
	private final Clock clock;
	private final Timer timer;

<<<<<<< HEAD
	private final Map<TransportId, Long> maxLatencies;
=======
	// All of the following are locking: this
	private final Map<TransportId, Integer> maxLatencies;
>>>>>>> 4e57029d
	private final Map<EndpointKey, TemporarySecret> oldSecrets;
	private final Map<EndpointKey, TemporarySecret> currentSecrets;
	private final Map<EndpointKey, TemporarySecret> newSecrets;

	private final Lock synchLock = new ReentrantLock();

	@Inject
	KeyManagerImpl(CryptoComponent crypto, DatabaseComponent db,
			EventBus eventBus, TagRecogniser tagRecogniser, Clock clock,
			Timer timer) {
		this.crypto = crypto;
		this.db = db;
		this.eventBus = eventBus;
		this.tagRecogniser = tagRecogniser;
		this.clock = clock;
		this.timer = timer;
		maxLatencies = new HashMap<TransportId, Integer>();
		oldSecrets = new HashMap<EndpointKey, TemporarySecret>();
		currentSecrets = new HashMap<EndpointKey, TemporarySecret>();
		newSecrets = new HashMap<EndpointKey, TemporarySecret>();
	}

	public boolean start() {
		synchLock.lock();
		try {
			eventBus.addListener(this);
			// Load the temporary secrets and transport latencies from the database
			Collection<TemporarySecret> secrets;
			try {
				secrets = db.getSecrets();
				maxLatencies.putAll(db.getTransportLatencies());
			} catch(DbException e) {
				if(LOG.isLoggable(WARNING)) LOG.log(WARNING, e.toString(), e);
				return false;
			}
			// Work out what phase of its lifecycle each secret is in
			long now = clock.currentTimeMillis();
			Collection<TemporarySecret> dead = assignSecretsToMaps(now, secrets);
			// Replace any dead secrets
			Collection<TemporarySecret> created = replaceDeadSecrets(now, dead);
			if(!created.isEmpty()) {
				// Store any secrets that have been created, removing any dead ones
				try {
					db.addSecrets(created);
				} catch(DbException e) {
					if(LOG.isLoggable(WARNING)) LOG.log(WARNING, e.toString(), e);
					return false;
				}
			}
			// Pass the old, current and new secrets to the recogniser
			for(TemporarySecret s : oldSecrets.values())
				tagRecogniser.addSecret(s);
			for(TemporarySecret s : currentSecrets.values())
				tagRecogniser.addSecret(s);
			for(TemporarySecret s : newSecrets.values())
				tagRecogniser.addSecret(s);
			// Schedule periodic key rotation
			timer.scheduleAtFixedRate(this, MS_BETWEEN_CHECKS, MS_BETWEEN_CHECKS);
			return true;
		}
		finally{
			synchLock.unlock();
		}
	}

	// Assigns secrets to the appropriate maps and returns any dead secrets
	private Collection<TemporarySecret> assignSecretsToMaps(long now,
			Collection<TemporarySecret> secrets) {
		Collection<TemporarySecret> dead = new ArrayList<TemporarySecret>();
		for(TemporarySecret s : secrets) {
			// Discard the secret if the transport has been removed
			Integer maxLatency = maxLatencies.get(s.getTransportId());
			if(maxLatency == null) {
				LOG.info("Discarding obsolete secret");
				continue;
			}
			long rotation = maxLatency + MAX_CLOCK_DIFFERENCE;
			long creationTime = s.getEpoch() + rotation * (s.getPeriod() - 2);
			long activationTime = creationTime + rotation;
			long deactivationTime = activationTime + rotation;
			long destructionTime = deactivationTime + rotation;
			if(now >= destructionTime) {
				dead.add(s);
			} else if(now >= deactivationTime) {
				oldSecrets.put(new EndpointKey(s), s);
			} else if(now >= activationTime) {
				currentSecrets.put(new EndpointKey(s), s);
			} else if(now >= creationTime) {
				newSecrets.put(new EndpointKey(s), s);
			} else {
				// FIXME: Work out what to do here
				throw new Error("Clock has moved backwards");
			}
		}
		return dead;
	}

<<<<<<< HEAD
	// Replaces and erases the given secrets and returns any secrets created
=======
	// Replaces the given secrets and returns any secrets created
	// Locking: this
>>>>>>> 4e57029d
	private Collection<TemporarySecret> replaceDeadSecrets(long now,
			Collection<TemporarySecret> dead) {
		// If there are several dead secrets for an endpoint, use the newest
		Map<EndpointKey, TemporarySecret> newest =
				new HashMap<EndpointKey, TemporarySecret>();
		for(TemporarySecret s : dead) {
			EndpointKey k = new EndpointKey(s);
			TemporarySecret exists = newest.get(k);
			if(exists == null) {
				// There's no other secret for this endpoint
				newest.put(k, s);
			} else if(exists.getPeriod() < s.getPeriod()) {
				// There's an older secret - use this one instead
				newest.put(k, s);
			} else {
				// There's a newer secret - keep using it
			}
		}
		Collection<TemporarySecret> created = new ArrayList<TemporarySecret>();
		for(Entry<EndpointKey, TemporarySecret> e : newest.entrySet()) {
			TemporarySecret s = e.getValue();
			Integer maxLatency = maxLatencies.get(s.getTransportId());
			if(maxLatency == null) throw new IllegalStateException();
			// Work out which rotation period we're in
			long elapsed = now - s.getEpoch();
			long rotation = maxLatency + MAX_CLOCK_DIFFERENCE;
			long period = (elapsed / rotation) + 1;
			if(period < 1) throw new IllegalStateException();
			if(period - s.getPeriod() < 2)
				throw new IllegalStateException();
			// Derive the old, current and new secrets
			byte[] b1 = s.getSecret();
			for(long p = s.getPeriod() + 1; p < period; p++)
				b1 = crypto.deriveNextSecret(b1, p);
			byte[] b2 = crypto.deriveNextSecret(b1, period);
			byte[] b3 = crypto.deriveNextSecret(b2, period + 1);
			// Add the secrets to their respective maps if not already present
			EndpointKey k = e.getKey();
			if(!oldSecrets.containsKey(k)) {
				TemporarySecret s1 = new TemporarySecret(s, period - 1, b1);
				oldSecrets.put(k, s1);
				created.add(s1);
			}
			if(!currentSecrets.containsKey(k)) {
				TemporarySecret s2 = new TemporarySecret(s, period, b2);
				currentSecrets.put(k, s2);
				created.add(s2);
			}
			if(!newSecrets.containsKey(k)) {
				TemporarySecret s3 = new TemporarySecret(s, period + 1, b3);
				newSecrets.put(k, s3);
				created.add(s3);
			}
		}
		return created;
	}

<<<<<<< HEAD
	public boolean stop() {
		synchLock.lock();
		try{
			eventBus.removeListener(this);
			timer.cancel();
			tagRecogniser.removeSecrets();
			maxLatencies.clear();
			removeAndEraseSecrets(oldSecrets);
			removeAndEraseSecrets(currentSecrets);
			removeAndEraseSecrets(newSecrets);
			return true;
		}
		finally{
			synchLock.unlock();
		}
	}

	private void removeAndEraseSecrets(Map<?, TemporarySecret> m) {
		for(TemporarySecret s : m.values()) ByteUtils.erase(s.getSecret());
		m.clear();
	}

	public StreamContext getStreamContext(ContactId c,
=======
	public synchronized boolean stop() {
		eventBus.removeListener(this);
		timer.cancel();
		tagRecogniser.removeSecrets();
		maxLatencies.clear();
		oldSecrets.clear();
		currentSecrets.clear();
		newSecrets.clear();
		return true;
	}

	public synchronized StreamContext getStreamContext(ContactId c,
>>>>>>> 4e57029d
			TransportId t) {
		synchLock.lock();
		try{
			TemporarySecret s = currentSecrets.get(new EndpointKey(c, t));
			if(s == null) {
				LOG.info("No secret for endpoint");
				return null;
			}
			long streamNumber;
			try {
				streamNumber = db.incrementStreamCounter(c, t, s.getPeriod());
				if(streamNumber == -1) {
					LOG.info("No counter for period");
					return null;
				}
			} catch(DbException e) {
				if(LOG.isLoggable(WARNING)) LOG.log(WARNING, e.toString(), e);
				return null;
			}
			// Clone the secret - the original will be erased
			byte[] secret = s.getSecret().clone();
			return new StreamContext(c, t, secret, streamNumber, s.getAlice());
		}
		finally{
			synchLock.unlock();
		}
<<<<<<< HEAD
	}

	public void endpointAdded(Endpoint ep, long maxLatency,
			byte[] initialSecret) {
		synchLock.lock();
		try{
			maxLatencies.put(ep.getTransportId(), maxLatency);
			// Work out which rotation period we're in
			long elapsed = clock.currentTimeMillis() - ep.getEpoch();
			long rotation = maxLatency + MAX_CLOCK_DIFFERENCE;
			long period = (elapsed / rotation) + 1;
			if(period < 1) throw new IllegalStateException();
			// Derive the old, current and new secrets
			byte[] b1 = initialSecret;
			for(long p = 0; p < period; p++) {
				byte[] temp = crypto.deriveNextSecret(b1, p);
				ByteUtils.erase(b1);
				b1 = temp;
			}
			byte[] b2 = crypto.deriveNextSecret(b1, period);
			byte[] b3 = crypto.deriveNextSecret(b2, period + 1);
			TemporarySecret s1 = new TemporarySecret(ep, period - 1, b1);
			TemporarySecret s2 = new TemporarySecret(ep, period, b2);
			TemporarySecret s3 = new TemporarySecret(ep, period + 1, b3);
			// Add the incoming secrets to their respective maps
			EndpointKey k = new EndpointKey(ep);
			oldSecrets.put(k, s1);
			currentSecrets.put(k, s2);
			newSecrets.put(k, s3);
			// Store the new secrets
			try {
				db.addSecrets(Arrays.asList(s1, s2, s3));
			} catch(DbException e) {
				if(LOG.isLoggable(WARNING)) LOG.log(WARNING, e.toString(), e);
				return;
			}
			// Pass the new secrets to the recogniser
			tagRecogniser.addSecret(s1);
			tagRecogniser.addSecret(s2);
			tagRecogniser.addSecret(s3);
		}
		finally{
			synchLock.unlock();
=======
		byte[] secret = s.getSecret();
		return new StreamContext(c, t, secret, streamNumber, s.getAlice());
	}

	public synchronized void endpointAdded(Endpoint ep, int maxLatency,
			byte[] initialSecret) {
		maxLatencies.put(ep.getTransportId(), maxLatency);
		// Work out which rotation period we're in
		long elapsed = clock.currentTimeMillis() - ep.getEpoch();
		long rotation = maxLatency + MAX_CLOCK_DIFFERENCE;
		long period = (elapsed / rotation) + 1;
		if(period < 1) throw new IllegalStateException();
		// Derive the old, current and new secrets
		byte[] b1 = initialSecret;
		for(long p = 0; p < period; p++)
			b1 = crypto.deriveNextSecret(b1, p);
		byte[] b2 = crypto.deriveNextSecret(b1, period);
		byte[] b3 = crypto.deriveNextSecret(b2, period + 1);
		TemporarySecret s1 = new TemporarySecret(ep, period - 1, b1);
		TemporarySecret s2 = new TemporarySecret(ep, period, b2);
		TemporarySecret s3 = new TemporarySecret(ep, period + 1, b3);
		// Add the incoming secrets to their respective maps
		EndpointKey k = new EndpointKey(ep);
		oldSecrets.put(k, s1);
		currentSecrets.put(k, s2);
		newSecrets.put(k, s3);
		// Store the new secrets
		try {
			db.addSecrets(Arrays.asList(s1, s2, s3));
		} catch(DbException e) {
			if(LOG.isLoggable(WARNING)) LOG.log(WARNING, e.toString(), e);
			return;
>>>>>>> 4e57029d
		}
	}

	@Override
	public void run() {
		synchLock.lock();
		try{
		// Rebuild the maps because we may be running a whole period late
			Collection<TemporarySecret> secrets = new ArrayList<TemporarySecret>();
			secrets.addAll(oldSecrets.values());
			secrets.addAll(currentSecrets.values());
			secrets.addAll(newSecrets.values());
			oldSecrets.clear();
			currentSecrets.clear();
			newSecrets.clear();
			// Work out what phase of its lifecycle each secret is in
			long now = clock.currentTimeMillis();
			Collection<TemporarySecret> dead = assignSecretsToMaps(now, secrets);
			// Remove any dead secrets from the recogniser
			for(TemporarySecret s : dead) {
				ContactId c = s.getContactId();
				TransportId t = s.getTransportId();
				long period = s.getPeriod();
				tagRecogniser.removeSecret(c, t, period);
			}
			// Replace any dead secrets
			Collection<TemporarySecret> created = replaceDeadSecrets(now, dead);
			if(!created.isEmpty()) {
				// Store any secrets that have been created
				try {
					db.addSecrets(created);
				} catch(DbException e) {
					if(LOG.isLoggable(WARNING)) LOG.log(WARNING, e.toString(), e);
				}
				// Pass any secrets that have been created to the recogniser
				for(TemporarySecret s : created) tagRecogniser.addSecret(s);
			}
		}
		finally{
			synchLock.unlock();
		}
	}

	public void eventOccurred(Event e) {
		if(e instanceof ContactRemovedEvent) {
			ContactRemovedEvent c = (ContactRemovedEvent) e;
			timer.schedule(new ContactRemovedTask(c), 0);
		} else if(e instanceof TransportAddedEvent) {
			TransportAddedEvent t = (TransportAddedEvent) e;
			timer.schedule(new TransportAddedTask(t), 0);
		} else if(e instanceof TransportRemovedEvent) {
			TransportRemovedEvent t = (TransportRemovedEvent) e;
			timer.schedule(new TransportRemovedTask(t), 0);
		}
	}

<<<<<<< HEAD
	private void removeAndEraseSecrets(ContactId c, Map<?, TemporarySecret> m) {
=======
	// Locking: this
	private void removeSecrets(ContactId c, Map<?, TemporarySecret> m) {
>>>>>>> 4e57029d
		Iterator<TemporarySecret> it = m.values().iterator();
		while(it.hasNext())
			if(it.next().getContactId().equals(c)) it.remove();
	}

<<<<<<< HEAD
	private void removeAndEraseSecrets(TransportId t,
			Map<?, TemporarySecret> m) {
=======
	// Locking: this
	private void removeSecrets(TransportId t, Map<?, TemporarySecret> m) {
>>>>>>> 4e57029d
		Iterator<TemporarySecret> it = m.values().iterator();
		while(it.hasNext())
			if(it.next().getTransportId().equals(t)) it.remove();
	}

	private static class EndpointKey {

		private final ContactId contactId;
		private final TransportId transportId;

		private EndpointKey(ContactId contactId, TransportId transportId) {
			this.contactId = contactId;
			this.transportId = transportId;
		}

		private EndpointKey(Endpoint ep) {
			this(ep.getContactId(), ep.getTransportId());
		}

		@Override
		public int hashCode() {
			return contactId.hashCode() ^ transportId.hashCode();
		}

		@Override
		public boolean equals(Object o) {
			if(o instanceof EndpointKey) {
				EndpointKey k = (EndpointKey) o;
				return contactId.equals(k.contactId) &&
						transportId.equals(k.transportId);
			}
			return false;
		}
	}

	private class ContactRemovedTask extends TimerTask {

		private final ContactRemovedEvent event;

		private ContactRemovedTask(ContactRemovedEvent event) {
			this.event = event;
		}

		@Override
		public void run() {
			ContactId c = event.getContactId();
			tagRecogniser.removeSecrets(c);
<<<<<<< HEAD
			synchLock.lock();
			try {
				removeAndEraseSecrets(c, oldSecrets);
				removeAndEraseSecrets(c, currentSecrets);
				removeAndEraseSecrets(c, newSecrets);
=======
			synchronized(KeyManagerImpl.this) {
				removeSecrets(c, oldSecrets);
				removeSecrets(c, currentSecrets);
				removeSecrets(c, newSecrets);
>>>>>>> 4e57029d
			}
			finally{
				synchLock.unlock();
			}
		}
	}

	private class TransportAddedTask extends TimerTask {

		private final TransportAddedEvent event;

		private TransportAddedTask(TransportAddedEvent event) {
			this.event = event;
		}

		@Override
		public void run() {
			synchLock.lock();
			try {
				maxLatencies.put(event.getTransportId(), event.getMaxLatency());
			}
			finally{
				synchLock.unlock();
			}
		}
	}

	private class TransportRemovedTask extends TimerTask {

		private TransportRemovedEvent event;

		private TransportRemovedTask(TransportRemovedEvent event) {
			this.event = event;
		}

		@Override
		public void run() {
			TransportId t = event.getTransportId();
			tagRecogniser.removeSecrets(t);
			synchLock.lock();
			try {
				maxLatencies.remove(t);
				removeSecrets(t, oldSecrets);
				removeSecrets(t, currentSecrets);
				removeSecrets(t, newSecrets);
			}
			finally{
				synchLock.unlock();
			}
		}
	}
}<|MERGE_RESOLUTION|>--- conflicted
+++ resolved
@@ -51,12 +51,7 @@
 	private final Clock clock;
 	private final Timer timer;
 
-<<<<<<< HEAD
-	private final Map<TransportId, Long> maxLatencies;
-=======
-	// All of the following are locking: this
 	private final Map<TransportId, Integer> maxLatencies;
->>>>>>> 4e57029d
 	private final Map<EndpointKey, TemporarySecret> oldSecrets;
 	private final Map<EndpointKey, TemporarySecret> currentSecrets;
 	private final Map<EndpointKey, TemporarySecret> newSecrets;
@@ -154,12 +149,7 @@
 		return dead;
 	}
 
-<<<<<<< HEAD
-	// Replaces and erases the given secrets and returns any secrets created
-=======
 	// Replaces the given secrets and returns any secrets created
-	// Locking: this
->>>>>>> 4e57029d
 	private Collection<TemporarySecret> replaceDeadSecrets(long now,
 			Collection<TemporarySecret> dead) {
 		// If there are several dead secrets for an endpoint, use the newest
@@ -217,7 +207,6 @@
 		return created;
 	}
 
-<<<<<<< HEAD
 	public boolean stop() {
 		synchLock.lock();
 		try{
@@ -225,9 +214,9 @@
 			timer.cancel();
 			tagRecogniser.removeSecrets();
 			maxLatencies.clear();
-			removeAndEraseSecrets(oldSecrets);
-			removeAndEraseSecrets(currentSecrets);
-			removeAndEraseSecrets(newSecrets);
+			oldSecrets.clear();
+			currentSecrets.clear();
+			newSecrets.clear();
 			return true;
 		}
 		finally{
@@ -235,26 +224,7 @@
 		}
 	}
 
-	private void removeAndEraseSecrets(Map<?, TemporarySecret> m) {
-		for(TemporarySecret s : m.values()) ByteUtils.erase(s.getSecret());
-		m.clear();
-	}
-
 	public StreamContext getStreamContext(ContactId c,
-=======
-	public synchronized boolean stop() {
-		eventBus.removeListener(this);
-		timer.cancel();
-		tagRecogniser.removeSecrets();
-		maxLatencies.clear();
-		oldSecrets.clear();
-		currentSecrets.clear();
-		newSecrets.clear();
-		return true;
-	}
-
-	public synchronized StreamContext getStreamContext(ContactId c,
->>>>>>> 4e57029d
 			TransportId t) {
 		synchLock.lock();
 		try{
@@ -274,17 +244,15 @@
 				if(LOG.isLoggable(WARNING)) LOG.log(WARNING, e.toString(), e);
 				return null;
 			}
-			// Clone the secret - the original will be erased
-			byte[] secret = s.getSecret().clone();
+		byte[] secret = s.getSecret();
 			return new StreamContext(c, t, secret, streamNumber, s.getAlice());
 		}
 		finally{
 			synchLock.unlock();
 		}
-<<<<<<< HEAD
-	}
-
-	public void endpointAdded(Endpoint ep, long maxLatency,
+	}
+
+	public synchronized void endpointAdded(Endpoint ep, int maxLatency,
 			byte[] initialSecret) {
 		synchLock.lock();
 		try{
@@ -296,11 +264,8 @@
 			if(period < 1) throw new IllegalStateException();
 			// Derive the old, current and new secrets
 			byte[] b1 = initialSecret;
-			for(long p = 0; p < period; p++) {
-				byte[] temp = crypto.deriveNextSecret(b1, p);
-				ByteUtils.erase(b1);
-				b1 = temp;
-			}
+			for(long p = 0; p < period; p++)
+				b1 = crypto.deriveNextSecret(b1, p);
 			byte[] b2 = crypto.deriveNextSecret(b1, period);
 			byte[] b3 = crypto.deriveNextSecret(b2, period + 1);
 			TemporarySecret s1 = new TemporarySecret(ep, period - 1, b1);
@@ -325,40 +290,6 @@
 		}
 		finally{
 			synchLock.unlock();
-=======
-		byte[] secret = s.getSecret();
-		return new StreamContext(c, t, secret, streamNumber, s.getAlice());
-	}
-
-	public synchronized void endpointAdded(Endpoint ep, int maxLatency,
-			byte[] initialSecret) {
-		maxLatencies.put(ep.getTransportId(), maxLatency);
-		// Work out which rotation period we're in
-		long elapsed = clock.currentTimeMillis() - ep.getEpoch();
-		long rotation = maxLatency + MAX_CLOCK_DIFFERENCE;
-		long period = (elapsed / rotation) + 1;
-		if(period < 1) throw new IllegalStateException();
-		// Derive the old, current and new secrets
-		byte[] b1 = initialSecret;
-		for(long p = 0; p < period; p++)
-			b1 = crypto.deriveNextSecret(b1, p);
-		byte[] b2 = crypto.deriveNextSecret(b1, period);
-		byte[] b3 = crypto.deriveNextSecret(b2, period + 1);
-		TemporarySecret s1 = new TemporarySecret(ep, period - 1, b1);
-		TemporarySecret s2 = new TemporarySecret(ep, period, b2);
-		TemporarySecret s3 = new TemporarySecret(ep, period + 1, b3);
-		// Add the incoming secrets to their respective maps
-		EndpointKey k = new EndpointKey(ep);
-		oldSecrets.put(k, s1);
-		currentSecrets.put(k, s2);
-		newSecrets.put(k, s3);
-		// Store the new secrets
-		try {
-			db.addSecrets(Arrays.asList(s1, s2, s3));
-		} catch(DbException e) {
-			if(LOG.isLoggable(WARNING)) LOG.log(WARNING, e.toString(), e);
-			return;
->>>>>>> 4e57029d
 		}
 	}
 
@@ -415,24 +346,13 @@
 		}
 	}
 
-<<<<<<< HEAD
-	private void removeAndEraseSecrets(ContactId c, Map<?, TemporarySecret> m) {
-=======
-	// Locking: this
 	private void removeSecrets(ContactId c, Map<?, TemporarySecret> m) {
->>>>>>> 4e57029d
 		Iterator<TemporarySecret> it = m.values().iterator();
 		while(it.hasNext())
 			if(it.next().getContactId().equals(c)) it.remove();
 	}
 
-<<<<<<< HEAD
-	private void removeAndEraseSecrets(TransportId t,
-			Map<?, TemporarySecret> m) {
-=======
-	// Locking: this
 	private void removeSecrets(TransportId t, Map<?, TemporarySecret> m) {
->>>>>>> 4e57029d
 		Iterator<TemporarySecret> it = m.values().iterator();
 		while(it.hasNext())
 			if(it.next().getTransportId().equals(t)) it.remove();
@@ -480,18 +400,11 @@
 		public void run() {
 			ContactId c = event.getContactId();
 			tagRecogniser.removeSecrets(c);
-<<<<<<< HEAD
 			synchLock.lock();
-			try {
-				removeAndEraseSecrets(c, oldSecrets);
-				removeAndEraseSecrets(c, currentSecrets);
-				removeAndEraseSecrets(c, newSecrets);
-=======
-			synchronized(KeyManagerImpl.this) {
+			try{
 				removeSecrets(c, oldSecrets);
 				removeSecrets(c, currentSecrets);
 				removeSecrets(c, newSecrets);
->>>>>>> 4e57029d
 			}
 			finally{
 				synchLock.unlock();
