package org.briarproject.plugins.tor;

import java.util.concurrent.Executor;
import java.util.logging.Logger;

import org.briarproject.api.TransportId;
import org.briarproject.api.plugins.duplex.DuplexPlugin;
import org.briarproject.api.plugins.duplex.DuplexPluginCallback;
import org.briarproject.api.plugins.duplex.DuplexPluginFactory;
import org.briarproject.api.system.LocationUtils;

import android.content.Context;
import android.os.Build;

public class TorPluginFactory implements DuplexPluginFactory {

	private static final Logger LOG =
			Logger.getLogger(TorPluginFactory.class.getName());

	private static final int MAX_FRAME_LENGTH = 1024;
	private static final long MAX_LATENCY = 60 * 1000; // 1 minute
	private static final long POLLING_INTERVAL = 3 * 60 * 1000; // 3 minutes

	private final Executor ioExecutor;
	private final Context appContext;
	private final LocationUtils locationUtils;

<<<<<<< HEAD
	public TorPluginFactory(Executor pluginExecutor, Context appContext,
			LocationUtils locationUtils) {
		this.pluginExecutor = pluginExecutor;
=======
	public TorPluginFactory(Executor ioExecutor, Context appContext,
			LocationUtils locationUtils, ShutdownManager shutdownManager) {
		this.ioExecutor = ioExecutor;
>>>>>>> f9a6c46e
		this.appContext = appContext;
		this.locationUtils = locationUtils;
	}

	public TransportId getId() {
		return TorPlugin.ID;
	}

	public DuplexPlugin createPlugin(DuplexPluginCallback callback) {
		// Check that we have a Tor binary for this architecture
		if(!Build.CPU_ABI.startsWith("armeabi")) {
			LOG.info("Tor is not supported on this architecture");
			return null;
		}
<<<<<<< HEAD
		return new TorPlugin(pluginExecutor,appContext, locationUtils,
				callback, MAX_FRAME_LENGTH, MAX_LATENCY, POLLING_INTERVAL);
=======
		return new TorPlugin(ioExecutor,appContext, locationUtils,
				shutdownManager, callback, MAX_FRAME_LENGTH, MAX_LATENCY,
				POLLING_INTERVAL);
>>>>>>> f9a6c46e
	}
}<|MERGE_RESOLUTION|>--- conflicted
+++ resolved
@@ -25,15 +25,9 @@
 	private final Context appContext;
 	private final LocationUtils locationUtils;
 
-<<<<<<< HEAD
-	public TorPluginFactory(Executor pluginExecutor, Context appContext,
+	public TorPluginFactory(Executor ioExecutor, Context appContext,
 			LocationUtils locationUtils) {
-		this.pluginExecutor = pluginExecutor;
-=======
-	public TorPluginFactory(Executor ioExecutor, Context appContext,
-			LocationUtils locationUtils, ShutdownManager shutdownManager) {
 		this.ioExecutor = ioExecutor;
->>>>>>> f9a6c46e
 		this.appContext = appContext;
 		this.locationUtils = locationUtils;
 	}
@@ -48,13 +42,7 @@
 			LOG.info("Tor is not supported on this architecture");
 			return null;
 		}
-<<<<<<< HEAD
-		return new TorPlugin(pluginExecutor,appContext, locationUtils,
-				callback, MAX_FRAME_LENGTH, MAX_LATENCY, POLLING_INTERVAL);
-=======
-		return new TorPlugin(ioExecutor,appContext, locationUtils,
-				shutdownManager, callback, MAX_FRAME_LENGTH, MAX_LATENCY,
-				POLLING_INTERVAL);
->>>>>>> f9a6c46e
+		return new TorPlugin(ioExecutor,appContext, locationUtils, callback,
+				MAX_FRAME_LENGTH, MAX_LATENCY, POLLING_INTERVAL);
 	}
 }