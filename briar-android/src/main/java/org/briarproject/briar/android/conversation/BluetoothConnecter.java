--- conflicted
+++ resolved
@@ -203,17 +203,6 @@
 					LOG.warning("Bluetooth plugin didn't become active");
 					return;
 				}
-<<<<<<< HEAD
-				DuplexTransportConnection conn = bluetoothPlugin
-						.discoverAndConnectForSetup(uuid);
-				if (conn == null) {
-					waitAfterConnectionFailed();
-				} else {
-					LOG.info("Could connect, handling connection");
-					connectionManager
-							.manageOutgoingConnection(contactId, ID, conn);
-					showToast(R.string.toast_connect_via_bluetooth_success);
-=======
 				showToast(R.string.toast_connect_via_bluetooth_start);
 				eventBus.addListener(this);
 				try {
@@ -232,22 +221,18 @@
 					DuplexTransportConnection conn = bluetoothPlugin
 							.discoverAndConnectForSetup(uuid);
 					if (conn == null) {
-						if (!isConnectedViaBluetooth(contactId)) {
-							LOG.warning("Failed to connect");
-							showToast(
-									R.string.toast_connect_via_bluetooth_error);
-						} else {
-							LOG.info(
-									"Failed to connect, but contact connected");
-						}
-						return;
+						waitAfterConnectionFailed();
+					} else {
+						LOG.info("Could connect, handling connection");
+						connectionManager
+								.manageOutgoingConnection(contactId, ID, conn);
+						showToast(R.string.toast_connect_via_bluetooth_success);
 					}
 					connectionManager
 							.manageOutgoingConnection(contactId, ID, conn);
 					showToast(R.string.toast_connect_via_bluetooth_success);
 				} finally {
 					eventBus.removeListener(this);
->>>>>>> 471a2372
 				}
 			} finally {
 				bluetoothPlugin.enablePolling();
