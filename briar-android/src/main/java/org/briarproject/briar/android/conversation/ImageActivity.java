package org.briarproject.briar.android.conversation;

import android.content.ActivityNotFoundException;
import android.content.DialogInterface.OnClickListener;
import android.content.Intent;
import android.net.Uri;
import android.os.Bundle;
import android.transition.Fade;
import android.transition.Transition;
import android.view.Menu;
import android.view.MenuItem;
import android.view.View;
import android.view.ViewTreeObserver.OnGlobalLayoutListener;
import android.view.Window;
import android.widget.TextView;

import com.google.android.material.appbar.AppBarLayout;

import org.briarproject.bramble.api.nullsafety.MethodsNotNullByDefault;
import org.briarproject.bramble.api.nullsafety.ParametersNotNullByDefault;
import org.briarproject.bramble.api.sync.MessageId;
import org.briarproject.briar.R;
import org.briarproject.briar.android.activity.ActivityComponent;
import org.briarproject.briar.android.activity.BriarActivity;
import org.briarproject.briar.android.attachment.AttachmentItem;
import org.briarproject.briar.android.util.ActivityLaunchers.CreateDocumentAdvanced;
import org.briarproject.briar.android.util.BriarSnackbarBuilder;
import org.briarproject.briar.android.view.PullDownLayout;

import java.util.List;

import javax.inject.Inject;

import androidx.activity.result.ActivityResultLauncher;
import androidx.annotation.Nullable;
import androidx.appcompat.app.AlertDialog.Builder;
import androidx.appcompat.widget.Toolbar;
import androidx.fragment.app.Fragment;
import androidx.lifecycle.ViewModelProvider;
import androidx.viewpager2.adapter.FragmentStateAdapter;
import androidx.viewpager2.widget.ViewPager2;

import static android.graphics.Color.TRANSPARENT;
import static android.os.Build.VERSION.SDK_INT;
import static android.view.View.GONE;
import static android.view.View.SYSTEM_UI_FLAG_FULLSCREEN;
import static android.view.View.SYSTEM_UI_FLAG_LAYOUT_FULLSCREEN;
import static android.view.View.SYSTEM_UI_FLAG_LAYOUT_STABLE;
import static android.view.View.VISIBLE;
import static android.view.WindowManager.LayoutParams.FLAG_TRANSLUCENT_STATUS;
import static com.google.android.material.snackbar.Snackbar.LENGTH_LONG;
import static java.util.Objects.requireNonNull;
import static org.briarproject.briar.android.util.UiUtils.formatDateAbsolute;
import static org.briarproject.briar.android.util.UiUtils.getDialogIcon;

@MethodsNotNullByDefault
@ParametersNotNullByDefault
public class ImageActivity extends BriarActivity
		implements PullDownLayout.Callback, OnGlobalLayoutListener {

	final static String ATTACHMENTS = "attachments";
	final static String ATTACHMENT_POSITION = "position";
	final static String NAME = "name";
	final static String DATE = "date";
	final static String ITEM_ID = "itemId";

	private final static int UI_FLAGS_DEFAULT =
			SYSTEM_UI_FLAG_LAYOUT_STABLE | SYSTEM_UI_FLAG_LAYOUT_FULLSCREEN;

	@Inject
	ViewModelProvider.Factory viewModelFactory;

	private ImageViewModel viewModel;
	private PullDownLayout layout;
	private AppBarLayout appBarLayout;
	private ViewPager2 viewPager;
	private List<AttachmentItem> attachments;
	private MessageId conversationMessageId;

	@Nullable
	private final ActivityResultLauncher<String> launcher = SDK_INT >= 19 ?
			registerForActivityResult(new CreateDocumentAdvanced(),
					this::onImageUriSelected) :
			null;

	@Override
	public void injectActivity(ActivityComponent component) {
		component.inject(this);
		viewModel = new ViewModelProvider(this, viewModelFactory)
				.get(ImageViewModel.class);
	}

	@Override
	public void onCreate(@Nullable Bundle state) {
		super.onCreate(state);

		// Transitions
		if (state == null) supportPostponeEnterTransition();
		Window window = getWindow();
		if (SDK_INT >= 21) {
			Transition transition = new Fade();
			setSceneTransitionAnimation(transition, null, transition);
		}

		// Intent Extras
		Intent i = getIntent();
		attachments =
				requireNonNull(i.getParcelableArrayListExtra(ATTACHMENTS));
		int position = i.getIntExtra(ATTACHMENT_POSITION, -1);
		if (position == -1) throw new IllegalStateException();
		String name = i.getStringExtra(NAME);
		long time = i.getLongExtra(DATE, 0);
		byte[] messageIdBytes = requireNonNull(i.getByteArrayExtra(ITEM_ID));

		// connect to View Model
		viewModel.expectAttachments(attachments);
		viewModel.getSaveState().observeEvent(this,
				this::onImageSaveStateChanged);

		// inflate layout
		setContentView(R.layout.activity_image);
		layout = findViewById(R.id.layout);
		layout.setCallback(this);
		layout.getViewTreeObserver().addOnGlobalLayoutListener(this);

		// Status Bar
		if (SDK_INT >= 21) {
			window.setStatusBarColor(TRANSPARENT);
		} else if (SDK_INT >= 19) {
			// we can't make the status bar transparent, but translucent
			window.addFlags(FLAG_TRANSLUCENT_STATUS);
		}

		// Toolbar
		appBarLayout = findViewById(R.id.appBarLayout);
		Toolbar toolbar = requireNonNull(setUpCustomToolbar(true));
		TextView contactName = toolbar.findViewById(R.id.contactName);
		TextView dateView = toolbar.findViewById(R.id.dateView);

		// Set contact name and message time
		String date = formatDateAbsolute(this, time);
		contactName.setText(name);
		dateView.setText(date);
		conversationMessageId = new MessageId(messageIdBytes);

		// Set up image ViewPager
		viewPager = findViewById(R.id.viewPager);
		ImagePagerAdapter pagerAdapter = new ImagePagerAdapter();
		viewPager.setAdapter(pagerAdapter);
		viewPager.setCurrentItem(position);

		viewModel.getOnImageClicked().observeEvent(this, this::onImageClicked);
		window.getDecorView().setSystemUiVisibility(UI_FLAGS_DEFAULT);
	}

	@Override
	public boolean onCreateOptionsMenu(Menu menu) {
		getMenuInflater().inflate(R.menu.image_actions, menu);
		return super.onCreateOptionsMenu(menu);
	}

	@Override
	public boolean onOptionsItemSelected(MenuItem item) {
		if (item.getItemId() == android.R.id.home) {
			onBackPressed();
			return true;
		} else if (item.getItemId() == R.id.action_save_image) {
			showSaveImageDialog();
			return true;
		}
		return super.onOptionsItemSelected(item);
	}

	@Override
	public void onGlobalLayout() {
		viewModel.setToolbarPosition(
				appBarLayout.getTop(), appBarLayout.getBottom()
		);
		layout.getViewTreeObserver().removeOnGlobalLayoutListener(this);
	}

	@Override
	public void onPullStart() {
		appBarLayout.animate()
				.alpha(0f)
				.start();
	}

	@Override
	public void onPull(float progress) {
	}

	@Override
	public void onPullCancel() {
		appBarLayout.animate()
				.alpha(1f)
				.start();
	}

	@Override
	public void onPullComplete() {
		showStatusBarBeforeFinishing();
		supportFinishAfterTransition();
	}

	@Override
	public void onBackPressed() {
		showStatusBarBeforeFinishing();
		super.onBackPressed();
	}

	private void onImageClicked(@Nullable Boolean clicked) {
		if (clicked != null && clicked) {
			toggleSystemUi();
		}
	}

	private void toggleSystemUi() {
		View decorView = getWindow().getDecorView();
		if (appBarLayout.getVisibility() == VISIBLE) {
			hideSystemUi(decorView);
		} else {
			showSystemUi(decorView);
		}
	}

	private void hideSystemUi(View decorView) {
		decorView.setSystemUiVisibility(
				SYSTEM_UI_FLAG_FULLSCREEN | UI_FLAGS_DEFAULT);
		appBarLayout.animate()
				.translationYBy(-1 * appBarLayout.getHeight())
				.alpha(0f)
				.withEndAction(() -> appBarLayout.setVisibility(GONE))
				.start();
	}

	private void showSystemUi(View decorView) {
		decorView.setSystemUiVisibility(UI_FLAGS_DEFAULT);
		appBarLayout.animate()
				.translationYBy(appBarLayout.getHeight())
				.alpha(1f)
				.withStartAction(() -> appBarLayout.setVisibility(VISIBLE))
				.start();
	}

	/**
	 * If we don't show the status bar again before finishing this activity,
	 * the return transition will "jump" down the size of the status bar
	 * when the previous activity (with visible status bar) is shown.
	 */
	private void showStatusBarBeforeFinishing() {
		if (appBarLayout.getVisibility() == GONE) {
			View decorView = getWindow().getDecorView();
			decorView.setSystemUiVisibility(UI_FLAGS_DEFAULT);
		}
	}

	private void showSaveImageDialog() {
		OnClickListener okListener = (dialog, which) -> {
			if (SDK_INT >= 19) {
				String name = viewModel.getFileName() + "." +
						getVisibleAttachment().getExtension();
<<<<<<< HEAD
				requireNonNull(launcher).launch(name);
=======
				try {
					launcher.launch(name);
				} catch (ActivityNotFoundException e) {
					viewModel.onSaveImageError();
				}
>>>>>>> 174ca3cf
			} else {
				viewModel.saveImage(getVisibleAttachment());
			}
		};
		Builder builder = new Builder(this, R.style.BriarDialogTheme);
		builder.setTitle(getString(R.string.dialog_title_save_image));
		builder.setMessage(getString(R.string.dialog_message_save_image));
		builder.setIcon(getDialogIcon(this, R.drawable.ic_security));
		builder.setPositiveButton(R.string.save_image, okListener);
		builder.setNegativeButton(R.string.cancel, null);
		builder.show();
	}

	private void onImageUriSelected(@Nullable Uri uri) {
		if (uri == null) return;
		viewModel.saveImage(getVisibleAttachment(), uri);
	}

	private void onImageSaveStateChanged(@Nullable Boolean error) {
		if (error == null) return;
		int stringRes = error ?
				R.string.save_image_error : R.string.save_image_success;
		int colorRes = error ?
				R.color.briar_red_500 : R.color.briar_primary;
		new BriarSnackbarBuilder()
				.setBackgroundColor(colorRes)
				.make(layout, stringRes, LENGTH_LONG)
				.show();
	}

	AttachmentItem getVisibleAttachment() {
		return attachments.get(viewPager.getCurrentItem());
	}

	private class ImagePagerAdapter extends FragmentStateAdapter {

		private boolean isFirst = true;

		private ImagePagerAdapter() {
			super(ImageActivity.this);
		}

		@Override
		public Fragment createFragment(int position) {
			Fragment f = ImageFragment.newInstance(
					attachments.get(position), conversationMessageId, isFirst);
			isFirst = false;
			return f;
		}

		@Override
		public int getItemCount() {
			return attachments.size();
		}
	}

}<|MERGE_RESOLUTION|>--- conflicted
+++ resolved
@@ -260,15 +260,11 @@
 			if (SDK_INT >= 19) {
 				String name = viewModel.getFileName() + "." +
 						getVisibleAttachment().getExtension();
-<<<<<<< HEAD
-				requireNonNull(launcher).launch(name);
-=======
 				try {
-					launcher.launch(name);
+					requireNonNull(launcher).launch(name);
 				} catch (ActivityNotFoundException e) {
 					viewModel.onSaveImageError();
 				}
->>>>>>> 174ca3cf
 			} else {
 				viewModel.saveImage(getVisibleAttachment());
 			}
