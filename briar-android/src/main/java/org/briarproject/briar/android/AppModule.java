--- conflicted
+++ resolved
@@ -95,11 +95,8 @@
 		GroupListModule.class,
 		GroupConversationModule.class,
 		SharingModule.class,
-<<<<<<< HEAD
-		HotspotModule.class
-=======
+		HotspotModule.class,
 		TransferDataModule.class,
->>>>>>> 17881024
 })
 public class AppModule {
 
@@ -315,11 +312,12 @@
 			}
 
 			@Override
-<<<<<<< HEAD
+			public boolean shouldEnableTransferData() {
+				return IS_DEBUG_BUILD;
+			}
+
+			@Override
 			public boolean shouldEnableShareAppViaOfflineHotspot() {
-=======
-			public boolean shouldEnableTransferData() {
->>>>>>> 17881024
 				return IS_DEBUG_BUILD;
 			}
 		};
