package org.briarproject.briar.android;

import android.app.Application;
import android.content.SharedPreferences;
import android.os.StrictMode;

import com.vanniktech.emoji.RecentEmoji;

import org.briarproject.bramble.api.FeatureFlags;
import org.briarproject.bramble.api.crypto.CryptoComponent;
import org.briarproject.bramble.api.crypto.KeyStrengthener;
import org.briarproject.bramble.api.crypto.PublicKey;
import org.briarproject.bramble.api.db.DatabaseConfig;
import org.briarproject.bramble.api.event.EventBus;
import org.briarproject.bramble.api.lifecycle.LifecycleManager;
import org.briarproject.bramble.api.nullsafety.NotNullByDefault;
import org.briarproject.bramble.api.plugin.BluetoothConstants;
import org.briarproject.bramble.api.plugin.LanTcpConstants;
import org.briarproject.bramble.api.plugin.PluginConfig;
import org.briarproject.bramble.api.plugin.TorDirectory;
import org.briarproject.bramble.api.plugin.TransportId;
import org.briarproject.bramble.api.plugin.duplex.DuplexPluginFactory;
import org.briarproject.bramble.api.plugin.simplex.SimplexPluginFactory;
import org.briarproject.bramble.api.reporting.DevConfig;
import org.briarproject.bramble.plugin.bluetooth.AndroidBluetoothPluginFactory;
import org.briarproject.bramble.plugin.tcp.AndroidLanTcpPluginFactory;
import org.briarproject.bramble.plugin.tor.AndroidTorPluginFactory;
import org.briarproject.bramble.util.AndroidUtils;
import org.briarproject.bramble.util.StringUtils;
import org.briarproject.briar.android.account.DozeHelperModule;
import org.briarproject.briar.android.account.LockManagerImpl;
import org.briarproject.briar.android.account.SetupModule;
import org.briarproject.briar.android.contact.ContactListModule;
import org.briarproject.briar.android.contact.add.nearby.AddNearbyContactModule;
import org.briarproject.briar.android.forum.ForumModule;
import org.briarproject.briar.android.introduction.IntroductionModule;
import org.briarproject.briar.android.logging.LoggingModule;
import org.briarproject.briar.android.login.LoginModule;
import org.briarproject.briar.android.navdrawer.NavDrawerModule;
import org.briarproject.briar.android.privategroup.conversation.GroupConversationModule;
import org.briarproject.briar.android.privategroup.list.GroupListModule;
import org.briarproject.briar.android.reporting.DevReportModule;
import org.briarproject.briar.android.settings.SettingsModule;
import org.briarproject.briar.android.sharing.SharingModule;
import org.briarproject.briar.android.test.TestAvatarCreatorImpl;
import org.briarproject.briar.android.viewmodel.ViewModelModule;
import org.briarproject.briar.api.android.AndroidNotificationManager;
import org.briarproject.briar.api.android.DozeWatchdog;
import org.briarproject.briar.api.android.LockManager;
import org.briarproject.briar.api.android.ScreenFilterMonitor;
import org.briarproject.briar.api.test.TestAvatarCreator;
import org.briarproject.briar.socialbackup.AndroidDarkCrystalModule;

import java.io.File;
import java.security.GeneralSecurityException;
import java.util.Collection;
import java.util.List;
import java.util.Map;

import javax.inject.Inject;
import javax.inject.Singleton;

import dagger.Module;
import dagger.Provides;

import static android.content.Context.MODE_PRIVATE;
import static android.os.Build.VERSION.SDK_INT;
import static java.util.Arrays.asList;
import static java.util.Collections.emptyList;
import static java.util.Collections.singletonList;
import static java.util.Collections.singletonMap;
import static org.briarproject.bramble.api.reporting.ReportingConstants.DEV_ONION_ADDRESS;
import static org.briarproject.bramble.api.reporting.ReportingConstants.DEV_PUBLIC_KEY_HEX;
import static org.briarproject.briar.android.TestingConstants.IS_DEBUG_BUILD;

@Module(includes = {
		SetupModule.class,
		DozeHelperModule.class,
		AddNearbyContactModule.class,
		LoggingModule.class,
		LoginModule.class,
		NavDrawerModule.class,
		ViewModelModule.class,
		SettingsModule.class,
		DevReportModule.class,
		ContactListModule.class,
<<<<<<< HEAD
		AndroidDarkCrystalModule.class,
=======
		IntroductionModule.class,
>>>>>>> 1d44305e
		// below need to be within same scope as ViewModelProvider.Factory
		ForumModule.class,
		GroupListModule.class,
		GroupConversationModule.class,
		SharingModule.class,
})
public class AppModule {

	static class EagerSingletons {
		@Inject
		AndroidNotificationManager androidNotificationManager;
		@Inject
		ScreenFilterMonitor screenFilterMonitor;
		@Inject
		NetworkUsageLogger networkUsageLogger;
		@Inject
		DozeWatchdog dozeWatchdog;
		@Inject
		LockManager lockManager;
		@Inject
		RecentEmoji recentEmoji;
	}

	private final Application application;

	public AppModule(Application application) {
		this.application = application;
	}

	@Provides
	@Singleton
	Application providesApplication() {
		return application;
	}

	@Provides
	@Singleton
	DatabaseConfig provideDatabaseConfig(Application app) {
		//FIXME: StrictMode
		StrictMode.ThreadPolicy tp = StrictMode.allowThreadDiskReads();
		StrictMode.allowThreadDiskWrites();
		File dbDir = app.getApplicationContext().getDir("db", MODE_PRIVATE);
		File keyDir = app.getApplicationContext().getDir("key", MODE_PRIVATE);
		StrictMode.setThreadPolicy(tp);
		KeyStrengthener keyStrengthener = SDK_INT >= 23
				? new AndroidKeyStrengthener() : null;
		return new AndroidDatabaseConfig(dbDir, keyDir, keyStrengthener);
	}

	@Provides
	@Singleton
	@TorDirectory
	File provideTorDirectory(Application app) {
		return app.getDir("tor", MODE_PRIVATE);
	}

	@Provides
	PluginConfig providePluginConfig(AndroidBluetoothPluginFactory bluetooth,
			AndroidTorPluginFactory tor, AndroidLanTcpPluginFactory lan) {
		@NotNullByDefault
		PluginConfig pluginConfig = new PluginConfig() {

			@Override
			public Collection<DuplexPluginFactory> getDuplexFactories() {
				return asList(bluetooth, tor, lan);
			}

			@Override
			public Collection<SimplexPluginFactory> getSimplexFactories() {
				return emptyList();
			}

			@Override
			public boolean shouldPoll() {
				return true;
			}

			@Override
			public Map<TransportId, List<TransportId>> getTransportPreferences() {
				// Prefer LAN to Bluetooth
				return singletonMap(BluetoothConstants.ID,
						singletonList(LanTcpConstants.ID));
			}
		};
		return pluginConfig;
	}

	@Provides
	@Singleton
	DevConfig provideDevConfig(Application app, CryptoComponent crypto) {
		@NotNullByDefault
		DevConfig devConfig = new DevConfig() {

			@Override
			public PublicKey getDevPublicKey() {
				try {
					return crypto.getMessageKeyParser().parsePublicKey(
							StringUtils.fromHexString(DEV_PUBLIC_KEY_HEX));
				} catch (GeneralSecurityException e) {
					throw new RuntimeException(e);
				}
			}

			@Override
			public String getDevOnionAddress() {
				return DEV_ONION_ADDRESS;
			}

			@Override
			public File getReportDir() {
				return AndroidUtils.getReportDir(app.getApplicationContext());
			}

			@Override
			public File getLogcatFile() {
				return AndroidUtils.getLogcatFile(app.getApplicationContext());
			}
		};
		return devConfig;
	}

	@Provides
	TestAvatarCreator provideTestAvatarCreator(
			TestAvatarCreatorImpl testAvatarCreator) {
		return testAvatarCreator;
	}

	@Provides
	SharedPreferences provideSharedPreferences(Application app) {
		// FIXME unify this with getDefaultSharedPreferences()
		return app.getSharedPreferences("db", MODE_PRIVATE);
	}

	@Provides
	@Singleton
	AndroidNotificationManager provideAndroidNotificationManager(
			LifecycleManager lifecycleManager, EventBus eventBus,
			AndroidNotificationManagerImpl notificationManager) {
		lifecycleManager.registerService(notificationManager);
		eventBus.addListener(notificationManager);
		return notificationManager;
	}

	@Provides
	@Singleton
	ScreenFilterMonitor provideScreenFilterMonitor(
			LifecycleManager lifecycleManager,
			ScreenFilterMonitorImpl screenFilterMonitor) {
		if (SDK_INT <= 29) {
			// this keeps track of installed apps and does not work on API 30+
			lifecycleManager.registerService(screenFilterMonitor);
		}
		return screenFilterMonitor;
	}

	@Provides
	NetworkUsageLogger provideNetworkUsageLogger(
			LifecycleManager lifecycleManager) {
		NetworkUsageLogger networkUsageLogger = new NetworkUsageLogger();
		lifecycleManager.registerService(networkUsageLogger);
		return networkUsageLogger;
	}

	@Provides
	@Singleton
	DozeWatchdog provideDozeWatchdog(LifecycleManager lifecycleManager) {
		DozeWatchdogImpl dozeWatchdog = new DozeWatchdogImpl(application);
		lifecycleManager.registerService(dozeWatchdog);
		return dozeWatchdog;
	}

	@Provides
	@Singleton
	LockManager provideLockManager(LifecycleManager lifecycleManager,
			EventBus eventBus, LockManagerImpl lockManager) {
		lifecycleManager.registerService(lockManager);
		eventBus.addListener(lockManager);
		return lockManager;
	}

	@Provides
	@Singleton
	RecentEmoji provideRecentEmoji(LifecycleManager lifecycleManager,
			RecentEmojiImpl recentEmoji) {
		lifecycleManager.registerOpenDatabaseHook(recentEmoji);
		return recentEmoji;
	}

	@Provides
	FeatureFlags provideFeatureFlags() {
		return new FeatureFlags() {

			@Override
			public boolean shouldEnableImageAttachments() {
				return IS_DEBUG_BUILD;
			}

			@Override
			public boolean shouldEnableProfilePictures() {
				return IS_DEBUG_BUILD;
			}
		};
	}
}<|MERGE_RESOLUTION|>--- conflicted
+++ resolved
@@ -84,11 +84,8 @@
 		SettingsModule.class,
 		DevReportModule.class,
 		ContactListModule.class,
-<<<<<<< HEAD
 		AndroidDarkCrystalModule.class,
-=======
 		IntroductionModule.class,
->>>>>>> 1d44305e
 		// below need to be within same scope as ViewModelProvider.Factory
 		ForumModule.class,
 		GroupListModule.class,
