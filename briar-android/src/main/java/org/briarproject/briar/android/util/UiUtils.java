package org.briarproject.briar.android.util;

import android.annotation.SuppressLint;
import android.annotation.TargetApi;
import android.app.KeyguardManager;
import android.arch.lifecycle.LifecycleOwner;
import android.arch.lifecycle.LiveData;
import android.arch.lifecycle.Observer;
import android.content.Context;
import android.content.DialogInterface.OnClickListener;
import android.content.Intent;
import android.net.Uri;
import android.os.PowerManager;
import android.support.annotation.AttrRes;
import android.support.annotation.ColorInt;
import android.support.annotation.ColorRes;
import android.support.annotation.Nullable;
import android.support.annotation.RequiresApi;
import android.support.annotation.UiThread;
import android.support.design.widget.TextInputLayout;
import android.support.v4.app.FragmentManager;
import android.support.v4.content.ContextCompat;
import android.support.v4.hardware.fingerprint.FingerprintManagerCompat;
import android.support.v7.app.AlertDialog;
import android.text.Html;
import android.text.Spannable;
import android.text.SpannableString;
import android.text.SpannableStringBuilder;
import android.text.Spanned;
import android.text.format.DateUtils;
import android.text.method.LinkMovementMethod;
import android.text.style.ClickableSpan;
import android.text.style.ForegroundColorSpan;
import android.text.style.URLSpan;
import android.transition.Transition;
import android.util.TypedValue;
import android.view.KeyEvent;
import android.view.View;
import android.widget.TextView;

import org.acra.ACRA;
import org.briarproject.bramble.api.contact.Contact;
import org.briarproject.bramble.api.contact.ContactId;
import org.briarproject.bramble.api.identity.Author;
import org.briarproject.bramble.api.nullsafety.MethodsNotNullByDefault;
import org.briarproject.bramble.api.nullsafety.ParametersNotNullByDefault;
import org.briarproject.bramble.api.system.AndroidExecutor;
import org.briarproject.briar.R;
import org.briarproject.briar.android.view.ArticleMovementMethod;
import org.briarproject.briar.android.widget.LinkDialogFragment;

import static android.content.Context.KEYGUARD_SERVICE;
import static android.content.Context.POWER_SERVICE;
import static android.content.Intent.CATEGORY_DEFAULT;
import static android.content.Intent.FLAG_ACTIVITY_NEW_TASK;
import static android.os.Build.MANUFACTURER;
import static android.os.Build.VERSION.SDK_INT;
import static android.provider.Settings.ACTION_REQUEST_IGNORE_BATTERY_OPTIMIZATIONS;
import static android.support.v4.view.ViewCompat.LAYOUT_DIRECTION_RTL;
import static android.support.v7.app.AppCompatDelegate.MODE_NIGHT_AUTO;
import static android.support.v7.app.AppCompatDelegate.MODE_NIGHT_FOLLOW_SYSTEM;
import static android.support.v7.app.AppCompatDelegate.MODE_NIGHT_NO;
import static android.support.v7.app.AppCompatDelegate.MODE_NIGHT_YES;
import static android.support.v7.app.AppCompatDelegate.setDefaultNightMode;
import static android.text.format.DateUtils.DAY_IN_MILLIS;
import static android.text.format.DateUtils.FORMAT_ABBREV_ALL;
import static android.text.format.DateUtils.FORMAT_ABBREV_MONTH;
import static android.text.format.DateUtils.FORMAT_ABBREV_RELATIVE;
import static android.text.format.DateUtils.FORMAT_ABBREV_TIME;
import static android.text.format.DateUtils.FORMAT_SHOW_DATE;
import static android.text.format.DateUtils.FORMAT_SHOW_TIME;
import static android.text.format.DateUtils.FORMAT_SHOW_YEAR;
import static android.text.format.DateUtils.MINUTE_IN_MILLIS;
import static android.text.format.DateUtils.WEEK_IN_MILLIS;
import static android.text.format.DateUtils.YEAR_IN_MILLIS;
import static android.view.KeyEvent.ACTION_DOWN;
import static android.view.KeyEvent.KEYCODE_ENTER;
import static android.view.inputmethod.EditorInfo.IME_NULL;
import static org.briarproject.briar.BuildConfig.APPLICATION_ID;
import static org.briarproject.briar.android.TestingConstants.EXPIRY_DATE;

@MethodsNotNullByDefault
@ParametersNotNullByDefault
public class UiUtils {

	public static final long MIN_DATE_RESOLUTION = MINUTE_IN_MILLIS;
	public static final int TEASER_LENGTH = 320;
	public static final float GREY_OUT = 0.5f;

	public static String getContactDisplayName(Author author,
			@Nullable String alias) {
		String name = author.getName();
		if (alias == null) return name;
		else return String.format("%s (%s)", alias, name);
	}

	public static String getContactDisplayName(Contact c) {
		return getContactDisplayName(c.getAuthor(), c.getAlias());
	}

	public static void setError(TextInputLayout til, @Nullable String error,
			boolean set) {
		if (set) {
			if (til.getError() == null) til.setError(error);
		} else {
			til.setError(null);
		}
	}

	public static String formatDate(Context ctx, long time) {
		int flags = FORMAT_ABBREV_RELATIVE |
				FORMAT_SHOW_DATE | FORMAT_ABBREV_TIME | FORMAT_ABBREV_MONTH;

		long diff = System.currentTimeMillis() - time;
		if (diff < MIN_DATE_RESOLUTION) return ctx.getString(R.string.now);
		if (diff >= DAY_IN_MILLIS && diff < WEEK_IN_MILLIS) {
			// also show time when older than a day, but newer than a week
			return DateUtils.getRelativeDateTimeString(ctx, time,
					MIN_DATE_RESOLUTION, WEEK_IN_MILLIS, flags).toString();
		}
		// otherwise just show "...ago" or date string
		return DateUtils.getRelativeTimeSpanString(time,
				System.currentTimeMillis(),
				MIN_DATE_RESOLUTION, flags).toString();
	}

	public static String formatDateAbsolute(Context ctx, long time) {
		int flags = FORMAT_SHOW_TIME | FORMAT_SHOW_DATE | FORMAT_ABBREV_ALL;
		long diff = System.currentTimeMillis() - time;
		if (diff >= YEAR_IN_MILLIS) flags |= FORMAT_SHOW_YEAR;
		return DateUtils.formatDateTime(ctx, time, flags);
	}

	public static int getDaysUntilExpiry() {
		long now = System.currentTimeMillis();
		long daysBeforeExpiry = (EXPIRY_DATE - now) / 1000 / 60 / 60 / 24;
		return (int) daysBeforeExpiry;
	}

	public static SpannableStringBuilder getTeaser(Context ctx, Spanned text) {
		if (text.length() < TEASER_LENGTH)
			throw new IllegalArgumentException(
					"String is shorter than TEASER_LENGTH");

		SpannableStringBuilder builder =
				new SpannableStringBuilder(text.subSequence(0, TEASER_LENGTH));
		String ellipsis = ctx.getString(R.string.ellipsis);
		builder.append(ellipsis).append(" ");

		Spannable readMore = new SpannableString(
				ctx.getString(R.string.read_more) + ellipsis);
		ForegroundColorSpan fg = new ForegroundColorSpan(
				ContextCompat.getColor(ctx, R.color.briar_text_link));
		readMore.setSpan(fg, 0, readMore.length(),
				Spannable.SPAN_EXCLUSIVE_EXCLUSIVE);
		builder.append(readMore);

		return builder;
	}

	public static Spanned getSpanned(@Nullable String s) {
		// TODO move to HtmlCompat #1435
		// https://commonsware.com/blog/2018/05/29/at-last-htmlcompat.html
		return Html.fromHtml(s);
	}

	public static void makeLinksClickable(TextView v,
			@Nullable FragmentManager fm) {
		if (fm == null) return;
		SpannableStringBuilder ssb = new SpannableStringBuilder(v.getText());
		URLSpan[] spans = ssb.getSpans(0, ssb.length(), URLSpan.class);
		for (URLSpan span : spans) {
			int start = ssb.getSpanStart(span);
			int end = ssb.getSpanEnd(span);
			String url = span.getURL();
			ssb.removeSpan(span);
			ClickableSpan cSpan = new ClickableSpan() {
				@Override
				public void onClick(View v2) {
					LinkDialogFragment f = LinkDialogFragment.newInstance(url);
					f.show(fm, f.getUniqueTag());
				}
			};
			ssb.setSpan(cSpan, start, end, 0);
		}
		v.setText(ssb);
		v.setMovementMethod(ArticleMovementMethod.getInstance());
	}

	/**
	 * Executes the runnable when clicking the link in the textView's text.
	 * <p>
	 * Attention: This assumes that there's only <b>one</b> link in the text.
	 */
	public static void onSingleLinkClick(TextView textView, Runnable runnable) {
		SpannableStringBuilder ssb =
				new SpannableStringBuilder(textView.getText());
		ClickableSpan[] spans =
				ssb.getSpans(0, ssb.length(), ClickableSpan.class);
		if (spans.length != 1) throw new AssertionError();
		ClickableSpan span = spans[0];
		int start = ssb.getSpanStart(span);
		int end = ssb.getSpanEnd(span);
		ssb.removeSpan(span);
		ClickableSpan cSpan = new ClickableSpan() {
			@Override
			public void onClick(View v) {
				runnable.run();
			}
		};
		ssb.setSpan(cSpan, start, end, 0);
		textView.setText(ssb);
		textView.setMovementMethod(new LinkMovementMethod());
	}

	public static String getAvatarTransitionName(ContactId c) {
		return "avatar" + c.getInt();
	}

	public static String getBulbTransitionName(ContactId c) {
		return "bulb" + c.getInt();
	}

	public static OnClickListener getGoToSettingsListener(Context context) {
		return (dialog, which) -> {
			Intent i = new Intent();
			i.setAction("android.settings.APPLICATION_DETAILS_SETTINGS");
			i.addCategory(CATEGORY_DEFAULT);
			i.setData(Uri.parse("package:" + APPLICATION_ID));
			i.addFlags(FLAG_ACTIVITY_NEW_TASK);
			context.startActivity(i);
		};
	}

	public static void showOnboardingDialog(Context ctx, String text) {
		new AlertDialog.Builder(ctx, R.style.OnboardingDialogTheme)
				.setMessage(text)
				.setNeutralButton(R.string.got_it,
						(dialog, which) -> dialog.cancel())
				.show();
	}

	public static boolean needsDozeWhitelisting(Context ctx) {
		if (SDK_INT < 23) return false;
		PowerManager pm = (PowerManager) ctx.getSystemService(POWER_SERVICE);
		String packageName = ctx.getPackageName();
		if (pm == null) throw new AssertionError();
		return !pm.isIgnoringBatteryOptimizations(packageName);
	}

	@TargetApi(23)
	@SuppressLint("BatteryLife")
	public static Intent getDozeWhitelistingIntent(Context ctx) {
		Intent i = new Intent();
		i.setAction(ACTION_REQUEST_IGNORE_BATTERY_OPTIMIZATIONS);
		i.setData(Uri.parse("package:" + ctx.getPackageName()));
		return i;
	}

	public static boolean isSamsung7() {
		return SDK_INT == 24 && MANUFACTURER.equalsIgnoreCase("Samsung");
	}

	public static void setFilterTouchesWhenObscured(View v, boolean filter) {
		v.setFilterTouchesWhenObscured(filter);
		// Workaround for Android bug #13530806, see
		// https://android.googlesource.com/platform/frameworks/base/+/aba566589e0011c4b973c0d4f77be4e9ee176089%5E%21/core/java/android/view/View.java
		if (v.getFilterTouchesWhenObscured() != filter)
			v.setFilterTouchesWhenObscured(!filter);
	}

	public static void setTheme(Context ctx, String theme) {
		if (theme.equals(ctx.getString(R.string.pref_theme_light_value))) {
			setDefaultNightMode(MODE_NIGHT_NO);
		} else if (theme
				.equals(ctx.getString(R.string.pref_theme_dark_value))) {
			setDefaultNightMode(MODE_NIGHT_YES);
		} else if (theme
				.equals(ctx.getString(R.string.pref_theme_auto_value))) {
			setDefaultNightMode(MODE_NIGHT_AUTO);
		} else if (theme
				.equals(ctx.getString(R.string.pref_theme_system_value))) {
			setDefaultNightMode(MODE_NIGHT_FOLLOW_SYSTEM);
		}
	}

	public static int resolveAttribute(Context ctx, @AttrRes int attr) {
		TypedValue outValue = new TypedValue();
		ctx.getTheme().resolveAttribute(attr, outValue, true);
		return outValue.resourceId;
	}

	@ColorInt
	public static int resolveColorAttribute(Context ctx, @AttrRes int res) {
		@ColorRes
		int color = resolveAttribute(ctx, res);
		return ContextCompat.getColor(ctx, color);
	}

	public static boolean hasScreenLock(Context ctx) {
		return hasKeyguardLock(ctx) || hasUsableFingerprint(ctx);
	}

	public static boolean hasKeyguardLock(Context ctx) {
		if (SDK_INT < 21) return false;
		KeyguardManager keyguardManager =
				(KeyguardManager) ctx.getSystemService(KEYGUARD_SERVICE);
		if (keyguardManager == null) return false;
		// check if there's a lock mechanism we can use
		// first one is true if SIM card is locked, so use second if available
		return (SDK_INT < 23 && keyguardManager.isKeyguardSecure()) ||
				(SDK_INT >= 23 && keyguardManager.isDeviceSecure());
	}

	public static boolean hasUsableFingerprint(Context ctx) {
		if (SDK_INT < 28) return false;
		FingerprintManagerCompat fm = FingerprintManagerCompat.from(ctx);
		return fm.hasEnrolledFingerprints() && fm.isHardwareDetected();
	}

	public static void triggerFeedback(AndroidExecutor androidExecutor) {
		androidExecutor.runOnBackgroundThread(
				() -> ACRA.getErrorReporter()
						.handleException(new UserFeedback(), false));
	}

	public static boolean enterPressed(int actionId,
			@Nullable KeyEvent keyEvent) {
		return actionId == IME_NULL &&
				keyEvent != null &&
				keyEvent.getAction() == ACTION_DOWN &&
				keyEvent.getKeyCode() == KEYCODE_ENTER;
	}

	@RequiresApi(api = 21)
	public static void excludeSystemUi(Transition transition) {
		transition.excludeTarget(android.R.id.statusBarBackground, true);
		transition.excludeTarget(android.R.id.navigationBarBackground, true);
	}

	/**
	 * Observes the given {@link LiveData} until the first change.
	 * If the LiveData's value is available, the {@link Observer} will be
	 * called right away.
	 */
	@UiThread
	public static <T> void observeOnce(LiveData<T> liveData,
			LifecycleOwner owner, Observer<T> observer) {
		liveData.observe(owner, new Observer<T>() {
			@Override
			public void onChanged(@Nullable T t) {
				observer.onChanged(t);
				liveData.removeObserver(this);
			}
		});
	}

<<<<<<< HEAD
	public static boolean isRtl(Context ctx) {
		if (SDK_INT < 17) return false;
		return ctx.getResources().getConfiguration().getLayoutDirection() ==
				LAYOUT_DIRECTION_RTL;
=======
	/**
	 * Same as {@link #observeOnce(LiveData, LifecycleOwner, Observer)},
	 * but without a {@link LifecycleOwner}.
	 *
	 * Warning: Do NOT call from objects that have a lifecycle.
	 */
	@UiThread
	public static <T> void observeForeverOnce(LiveData<T> liveData,
			Observer<T> observer) {
		liveData.observeForever(new Observer<T>() {
			@Override
			public void onChanged(@Nullable T t) {
				observer.onChanged(t);
				liveData.removeObserver(this);
			}
		});
>>>>>>> 5c312b49
	}

}<|MERGE_RESOLUTION|>--- conflicted
+++ resolved
@@ -355,12 +355,6 @@
 		});
 	}
 
-<<<<<<< HEAD
-	public static boolean isRtl(Context ctx) {
-		if (SDK_INT < 17) return false;
-		return ctx.getResources().getConfiguration().getLayoutDirection() ==
-				LAYOUT_DIRECTION_RTL;
-=======
 	/**
 	 * Same as {@link #observeOnce(LiveData, LifecycleOwner, Observer)},
 	 * but without a {@link LifecycleOwner}.
@@ -377,7 +371,12 @@
 				liveData.removeObserver(this);
 			}
 		});
->>>>>>> 5c312b49
+	}
+
+	public static boolean isRtl(Context ctx) {
+		if (SDK_INT < 17) return false;
+		return ctx.getResources().getConfiguration().getLayoutDirection() ==
+				LAYOUT_DIRECTION_RTL;
 	}
 
 }