--- conflicted
+++ resolved
@@ -61,10 +61,8 @@
 import androidx.fragment.app.Fragment;
 import androidx.fragment.app.FragmentActivity;
 import androidx.fragment.app.FragmentManager;
-<<<<<<< HEAD
 import androidx.fragment.app.FragmentTransaction;
-=======
->>>>>>> 17881024
+import androidx.fragment.app.FragmentManager;
 import androidx.lifecycle.LifecycleOwner;
 import androidx.lifecycle.LiveData;
 import androidx.lifecycle.Observer;
@@ -142,7 +140,6 @@
 
 	public static void showFragment(FragmentManager fm, Fragment f,
 			@Nullable String tag) {
-<<<<<<< HEAD
 		showFragment(fm, f, tag, true);
 	}
 
@@ -155,15 +152,6 @@
 				.replace(R.id.fragmentContainer, f, tag);
 		if (addToBackStack) ta.addToBackStack(tag);
 		ta.commit();
-=======
-		fm.beginTransaction()
-				.setCustomAnimations(R.anim.step_next_in,
-						R.anim.step_previous_out, R.anim.step_previous_in,
-						R.anim.step_next_out)
-				.replace(R.id.fragmentContainer, f, tag)
-				.addToBackStack(tag)
-				.commit();
->>>>>>> 17881024
 	}
 
 	public static String getContactDisplayName(Author author,
