--- conflicted
+++ resolved
@@ -373,7 +373,6 @@
 		observeOnce(viewModel.getContactItem(), this, contact ->
 				menu.findItem(R.id.action_set_alias).setEnabled(true));
 
-<<<<<<< HEAD
 		// enable remote wipe action if available
 		observeOnce(viewModel.amRemoteWiper(), this, amWiper -> {
 			if (amWiper != null && amWiper) {
@@ -385,12 +384,13 @@
 		observeOnce(viewModel.isRemoteWiper(), this, isWiper -> {
 			if (isWiper != null && isWiper) {
 				menu.findItem(R.id.action_revoke_remote_wipe).setEnabled(true);
-=======
+			}
+		});
+
 		// enable help recover account action if available
 		observeOnce(viewModel.amCustodian(), this, enable -> {
 			if (enable) {
 				menu.findItem(R.id.action_help_recover_account).setEnabled(true);
->>>>>>> 01fd1936
 			}
 		});
 
