--- conflicted
+++ resolved
@@ -729,7 +729,7 @@
 	<string name="activity_name_new_or_recover_account">Create new account or recover existing account</string>
 	<string name="activity_name_recovery">Recover Account</string>
 	<string name="activity_name_custodian_help_recovery">Help recover account</string>
-<<<<<<< HEAD
+	<string name="existing_backup_explain">%d of the following contacts are needed to restore your account:</string>
 
 	<!-- Remote Wipe -->
 
@@ -762,7 +762,4 @@
 	<string name="remote_wipe_activate_explain_long">If confirmed by a second contact, sending this signal will remove all briar contacts and messages from this contact\s device.</string>
 
 	<string name="button_confirm">Ok</string>
-=======
-	<string name="existing_backup_explain">%d of the following contacts are needed to restore your account:</string>
->>>>>>> 4db1c4cc
 </resources>