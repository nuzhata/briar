--- conflicted
+++ resolved
@@ -19,37 +19,4 @@
 })
 public class BrambleCoreIntegrationTestModule {
 
-<<<<<<< HEAD
-	@Provides
-	FeatureFlags provideFeatureFlags() {
-		return new FeatureFlags() {
-
-			@Override
-			public boolean shouldEnableImageAttachments() {
-				return true;
-			}
-
-			@Override
-			public boolean shouldEnableProfilePictures() {
-				return true;
-			}
-
-			@Override
-			public boolean shouldEnableDisappearingMessages() {
-				return true;
-			}
-
-			@Override
-			public boolean shouldEnableConnectViaBluetooth() {
-				return true;
-			}
-
-			@Override
-			public boolean shouldEnableShareAppViaOfflineHotspot() {
-				return true;
-			}
-		};
-	}
-=======
->>>>>>> 17881024
 }