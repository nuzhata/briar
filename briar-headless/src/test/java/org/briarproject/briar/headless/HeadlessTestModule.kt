package org.briarproject.briar.headless

import com.fasterxml.jackson.databind.ObjectMapper
import dagger.Module
import dagger.Provides
import org.briarproject.bramble.account.AccountModule
import org.briarproject.bramble.api.db.DatabaseConfig
import org.briarproject.bramble.api.plugin.PluginConfig
import org.briarproject.bramble.api.plugin.TransportId
import org.briarproject.bramble.api.plugin.duplex.DuplexPluginFactory
import org.briarproject.bramble.api.plugin.simplex.SimplexPluginFactory
import org.briarproject.bramble.event.DefaultEventExecutorModule
import org.briarproject.bramble.network.JavaNetworkModule
import org.briarproject.bramble.plugin.tor.CircumventionModule
import org.briarproject.bramble.socks.SocksModule
import org.briarproject.bramble.system.ClockModule
import org.briarproject.bramble.system.DefaultTaskSchedulerModule
import org.briarproject.bramble.system.DefaultWakefulIoExecutorModule
import org.briarproject.bramble.system.JavaSystemModule
import org.briarproject.bramble.test.TestFeatureFlagModule
import org.briarproject.bramble.test.TestSecureRandomModule
import org.briarproject.briar.api.test.TestAvatarCreator
import org.briarproject.briar.headless.blogs.HeadlessBlogModule
import org.briarproject.briar.headless.contact.HeadlessContactModule
import org.briarproject.briar.headless.event.HeadlessEventModule
import org.briarproject.briar.headless.forums.HeadlessForumModule
import org.briarproject.briar.headless.messaging.HeadlessMessagingModule
import java.io.File
import java.util.Collections.emptyList
import javax.inject.Singleton

@Module(
    includes = [
        JavaNetworkModule::class,
        JavaSystemModule::class,
        AccountModule::class,
        CircumventionModule::class,
        ClockModule::class,
        DefaultEventExecutorModule::class,
        DefaultTaskSchedulerModule::class,
        DefaultWakefulIoExecutorModule::class,
        SocksModule::class,
        TestFeatureFlagModule::class,
        TestSecureRandomModule::class,
        HeadlessBlogModule::class,
        HeadlessContactModule::class,
        HeadlessEventModule::class,
        HeadlessForumModule::class,
        HeadlessMessagingModule::class
    ]
)
internal class HeadlessTestModule(private val appDir: File) {

    @Provides
    @Singleton
    internal fun provideBriarService(briarService: BriarTestServiceImpl): BriarService =
        briarService

    @Provides
    @Singleton
    internal fun provideDatabaseConfig(): DatabaseConfig {
        val dbDir = File(appDir, "db")
        val keyDir = File(appDir, "key")
        return HeadlessDatabaseConfig(dbDir, keyDir)
    }

    @Provides
    @Singleton
    internal fun providePluginConfig(): PluginConfig {
        return object : PluginConfig {
            override fun getDuplexFactories(): Collection<DuplexPluginFactory> = emptyList()
            override fun getSimplexFactories(): Collection<SimplexPluginFactory> = emptyList()
            override fun shouldPoll(): Boolean = false
            override fun getTransportPreferences(): Map<TransportId, List<TransportId>> = emptyMap()
        }
    }

    @Provides
    @Singleton
    internal fun provideObjectMapper() = ObjectMapper()

    @Provides
<<<<<<< HEAD
    internal fun provideFeatureFlags() = object : FeatureFlags {
        override fun shouldEnableImageAttachments() = false
        override fun shouldEnableProfilePictures() = false
        override fun shouldEnableDisappearingMessages() = false
        override fun shouldEnableConnectViaBluetooth() = false
        override fun shouldEnableShareAppViaOfflineHotspot() = false
    }

    @Provides
=======
>>>>>>> 17881024
    internal fun provideTestAvatarCreator() = TestAvatarCreator { null }
}<|MERGE_RESOLUTION|>--- conflicted
+++ resolved
@@ -80,17 +80,5 @@
     internal fun provideObjectMapper() = ObjectMapper()
 
     @Provides
-<<<<<<< HEAD
-    internal fun provideFeatureFlags() = object : FeatureFlags {
-        override fun shouldEnableImageAttachments() = false
-        override fun shouldEnableProfilePictures() = false
-        override fun shouldEnableDisappearingMessages() = false
-        override fun shouldEnableConnectViaBluetooth() = false
-        override fun shouldEnableShareAppViaOfflineHotspot() = false
-    }
-
-    @Provides
-=======
->>>>>>> 17881024
     internal fun provideTestAvatarCreator() = TestAvatarCreator { null }
 }